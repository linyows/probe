--- conflicted
+++ resolved
@@ -30,11 +30,11 @@
 	expr := &Expr{}
 
 	if err := j.processJobName(expr, ctx); err != nil {
-		return true // return true indicates failure
+		return false // return false indicates failure
 	}
 
 	j.executeSteps(expr, ctx)
-	return j.ctx.Failed
+	return !j.ctx.Failed
 }
 
 // processJobName evaluates and sets the job name, printing it if appropriate
@@ -42,29 +42,19 @@
 	if j.Name == "" {
 		j.Name = "Unknown Job"
 	}
-	
+
 	name, err := expr.EvalTemplate(j.Name, ctx)
 	if err != nil {
 		ctx.Output.PrintError("job name evaluation error: %v", err)
-<<<<<<< HEAD
 		return err
 	}
-	
+
 	j.Name = name
 	// Only print job name if not repeating and not using buffering (to avoid duplicate output)
 	if !ctx.IsRepeating && !ctx.UseBuffering {
 		ctx.Output.PrintJobName(name)
-=======
-		return false
-	} else {
-		j.Name = name
-		// Only print job name if not repeating and not using buffering (to avoid duplicate output)
-		if !ctx.IsRepeating && !ctx.UseBuffering {
-			ctx.Output.PrintJobName(name)
-		}
->>>>>>> 32ed0cb2
-	}
-	
+	}
+
 	return nil
 }
 
@@ -73,22 +63,21 @@
 	idx := 0
 	for _, st := range j.Steps {
 		st.expr = expr
-		
+
 		if len(st.Iter) == 0 {
-			j.executeStep(st, &idx, ctx, nil)
+			j.executeStep(st, &idx, *j.ctx, nil)
 		} else {
-			j.executeStepWithIterations(st, &idx, ctx)
-		}
-	}
-}
-
-<<<<<<< HEAD
+			j.executeStepWithIterations(st, &idx, *j.ctx)
+		}
+	}
+}
+
 // executeStep executes a single step without iterations
 func (j *Job) executeStep(st *Step, idx *int, ctx JobContext, vars map[string]any) {
 	st.idx = *idx
 	*idx++
 	st.SetCtx(ctx, vars)
-	st.Do(&ctx)
+	st.Do(j.ctx)
 }
 
 // executeStepWithIterations executes a step multiple times with different variable sets
@@ -96,9 +85,6 @@
 	for _, vars := range st.Iter {
 		j.executeStep(st, idx, ctx, vars)
 	}
-=======
-	return !j.ctx.Failed
->>>>>>> 32ed0cb2
 }
 
 type JobContext struct {
@@ -112,7 +98,7 @@
 	RepeatTotal   int
 	StepCounters  map[int]StepRepeatCounter // step index -> counter
 	// Output buffering
-	UseBuffering  bool
+	UseBuffering bool
 	// Output writer
 	Output OutputWriter
 }
